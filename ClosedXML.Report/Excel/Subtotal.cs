--- conflicted
+++ resolved
@@ -256,13 +256,8 @@
                 summRow.CopyStylesFrom(fr);
             }
 
-<<<<<<< HEAD
-            summRow.Clear(XLClearOptions.Contents);
+            summRow.Clear(XLClearOptions.Contents | XLClearOptions.DataType); // ClosedXML issue 844
             summRow.Cell(groupClmn).Value = _getGroupLabel != null ? _getGroupLabel(title) : title + " Total";
-=======
-            summRow.Clear(XLClearOptions.Contents | XLClearOptions.DataType); // ClosedXML issue 844
-            summRow.Cell(groupClmn).Value = _getGroupLabel != null ? _getGroupLabel(title) : title + " Итог";
->>>>>>> 6e9a414b
             Sheet.Row(summRow.RowNumber()).OutlineLevel = level - 1;
 
             foreach (var summ in summaries)
